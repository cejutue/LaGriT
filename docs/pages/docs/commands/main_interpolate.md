---
title: INTERPOLATE
tags: map continuous voronoi nearest node 
---

# INTERPOLATE

The `interpolate` (or `intrp`) command is used to interpolate
attribute values from nodes or elements of a source mesh to node or
element attributes of a sink mesh. Normally the source grid is coarser or the same resolution as the sink grid.
Consider using **`upscale`** to assign values from source high resolution to sink coarse resolution.

Note `interpolate/map` replaces the command `doping/integer1` which copied source itetclr values
to sink imt values. `interpolate/voronoi` replaces `doping/integer2` which copied nearest node source imt to sink imt.
`interpolate/continuous` evolved from the `doping/table` command. These
commands are still similar to the old versions except that they have
been generalized to include user chosen attributes and expanded options.


## SYNTAX

<pre>
<b>interpolate</b> / intrp_method / cmosink, attsink / 1,0,0 / cmosrc, attsrc / [tie_option] [flag_option] [keep_option] [intrp_function]

<b>interpolate</b> /  <b>map</b> or  <b>voronoi</b> or  <b>continuous</b> or default/cmosink, attsink / 1,0,0 /cmosrc, attsrc/ &
  [ <b>tiemin</b> or <b>tiemax</b> ] [ flag_value or   <b>plus1</b> ] [<b>nearest,</b> node_attribute ] [<b>keepatt</b> or <b>delatt</b> ]  [ intrp_function ]
</pre>


<<<<<<< HEAD
## PARAMETER DESCRIPTIONS

`intrp_method` defines the method of interpolation used from mesh object cmosrc to mesh object cmosink.

* **`map`** method copies the value from the enclosing source element to sink node or element (centroid). 
Sink nodes located outside the source elements are tagged with values according to flag options. 
If undefined, the flag value will be a value 1 greater than the max source attribute values. To copy from a source of type node, use voronoi method.
=======


`intrp_method` defines the method of interpolation used from mesh object cmosrc to mesh object cmosink.
>>>>>>> 08773032

* **`voronoi`** copies the value from the nearest source node to the sink node. By selecting the nearest source points, 
Voronoi regions are generated around each sink point. The resulting sink point (node or centroid) is given the value of the 
attribute associated with the Voronoi generating point whose Voronoi cell the sink point lands in. The outside flag options
do not apply for this method, even if a sink point is outside the source, a nearest node will be found.

<<<<<<< HEAD

* **`continuous`** interpolates values from the enclosing source element nodes to the sink nodes (or centriod of element). 
The interpolation is the sum of vertice values multiplied by the relative volume of elements formed by the sink point 
location on or inside the found element. The element is divided into volumes as determined by the sink point location 
and its relationship to the vertices of the enclosing element. A triangle becomes three triangles each with a vertices 
on the sink point. A quad becomes four quads.  A tet becomes four tets. The assigned sink point value is the sum of 
these values divided by the number of element vertices. The interpolation function belonging to the attribute is applied 
to the vertice values before being summed. See also the `interp_function` option.
**WARNING** A hex becomes 8 hexs which depends on orthogonal hexs and so is not currently supported. 
Use hextotet to convert hex elements to tets. 

* **`default`** - If source attribute is element type then use `map`. If source attribute is node type then use `continuous`.

=======
* **`map`** method copies the value from the enclosing source element to sink node or element (centroid). 
Sink nodes located outside the source elements are tagged with values according to flag options. 
If undefined, the flag value will be a value 1 greater than the max source attribute values. To copy from a source of type node, use voronoi method.

* **`voronoi`** copies the value from the nearest source node to the sink node. By selecting the nearest source points, 
Voronoi regions are generated around each sink point. The resulting sink point (node or centroid) is given the value of the 
attribute associated with the Voronoi generating point whose Voronoi cell the sink point lands in. The outside flag options
do not apply for this method, even if a sink point is outside the source, a nearest node will be found.


* **`continuous`** interpolates values from the enclosing source element nodes to the sink nodes (or centriod of element). 
The interpolation is the sum of vertice values multiplied by the relative volume of elements formed by the sink point 
location on or inside the found element. The element is divided into volumes as determined by the sink point location 
and its relationship to the vertices of the enclosing element. A triangle becomes three triangles each with a vertices 
on the sink point. A quad becomes four quads.  A tet becomes four tets. The assigned sink point value is the sum of 
these values divided by the number of element vertices. The interpolation function belonging to the attribute is applied 
to the vertice values before being summed. See also the `interp_function` option.
**WARNING** A hex becomes 8 hexs which depends on orthogonal hexs and so is not currently supported. 
Use hextotet to convert hex elements to tets. 
>>>>>>> 08773032

* **`default`** - If source attribute is element type then use `map`. If source attribute is node type then use `continuous`.

<<<<<<< HEAD
`cmosink`, `attsink` are the sink mesh object name and attribute to write interpolated values to. If the sink attribute is element type, centroids are calculated for each element and these are used for the interpolation methods. 


=======


`cmosink`, `attsink` are the sink mesh object name and attribute to write interpolated values to. If the sink attribute is element type, centroids are calculated for each element and these are used for the interpolation methods. 


>>>>>>> 08773032
`indexed_set` 1,0,0 (start,stride,stop) or pset,get,pset_name or eltset,get,eltset_name are the set of sink nodes or elements to write interpolated values to. 1,0,0 will select all sink nodes or elements. 


`cmosrc`, `attsrc` are the source mesh object name and attribute values interpolating from.



The following parameters are optional on the command line:


`tie_option` is used to break a tie when a sink point has more than one valid candidate source node or element. 
Along with kdtree search, nearestpoint() and retrieve_within_eps() routines return a list of
candidate objects for a sink point. These can be either a list of
closest points, or a list of elements the point is on or inside.
`tie_option` chooses one candidate from the possible candidates. The
result is a one-to-one correspondence with each sink point paired with
a single source node or a single source element. See `keep_option` for saving attributes with this correspondence.

*  **tiemax** selects the maximum value from candidate nodes or
  elements. This is the default selection.

*  **tiemin** selects the minimum value from candidate nodes or
  elements.
  

`flag_option` is used to assign an error value, or to assign a value for points not inside the source mesh.
These flag values indicate either that there was an error and a value could
not be written to the sink attribute. The kdtree element search will
assign a flag value if a sink point is located outside the source
grid. *This does not apply to Voronoi method which finds nearest node and does not depend on finding an enclosing element.*

* **plus1** will assign a flag value of maximum source value plus 1, this is the default behavior.

* **nearest** `node_attribute` will find the nearest source node and
 use the node's attribute value as the flag value. The keyword
 **nearest** must be followed with the name of the source attribute name to be used for the flag values.

* `flag_value` given as an integer or real value will use this numeric value for the flag assignments.


`keep_option` is useful during multiple calls to **interpolate** to use attributes pt_gtg and el_gtg instead of creating these search attributes for every call. The sink and source mesh objects and their index selection must not change.
The `interpolate` command uses kdtree and candidate searches to create sink
attributes that pair sink points to associated source node or element. By using the keyword 'keepatt' these
attributes are not deleted. On subsequent calls to
interpolate these attributes are used to look up associated node or element
numbers.  If **map** or **continuous** methods are used, the element
attribute named el_gtg will be created. If **voronoi** or the
flag_option **nearest** are used, the node attribute named pt_gtg
will be created. The keyword **delatt** deletes any attributes created during the kdtree searches. By default these attributes are removed.
 

`intrp_function` replaces the interpolation function associated with
the sink attribute. This interpolation function is applied to the
final interpolated field value. Valid interpolate functions are
linear, asinh, log, copy, sequence, min, incmin, max, incmax, and, or,
user. Functions such as min and max pass the interpolation value
unchanged.


<<<<<<< HEAD
### DEBUG SYNTAX
<pre>
<b>cmo/setatt/</b> cmosink / <b>idebug</b> debug_level
</pre>
For debugging purposes idebug will output information from the interpolate routines. The integer value 'debug_level' is used to set the reporting level. 0 is no debug and is the default, 1 is minimum output and triggers calls to mmverify(), 5 is the middle amount of debug information, 9 and greater is verbose and includes information on every point and or element in the mesh.



## Table 1 Attribute Types for Interpolate

This table indicates the type of attributes that can be used with the interpolation methods. 

=======
## Table 1

This table indicates the type of attributes that can be used with the interpolation methods. 

>>>>>>> 08773032
| **Method**       | **Sink**     | **Source**   
| ---------------- | -------------| ------------- 
| **map**          | node         | element 
| **map**          | element      | element
| **continuous**   | node         | nodes (on element)
| **continuous**   | element      | nodes (on element)
| **voronoi**      | node         | node
| **voronoi**      | element      | node

 

<<<<<<< HEAD
## Table 2 Interpolation Methods and Options
=======
## Table 2
>>>>>>> 08773032

This Table shows supported applications for each of the interpolation methods.

(parenthesis) means the option should work, but may be undefined.

NOT indicates Not Supported

|       OPTIONS                |             **MAP**            |         **CONTINUOUS**         |         **VORONOI**            |
|------------------------------| ------------------------------ | ------------------------------ | ------------------------------ |
| **source element type**      | tri, quad, hex, tet, (pyr), (pri), (line)        | tri, quad, NOT hex, tet, (pyr), (pri), (line)    | tri, quad, hex, tet, (pyr), (pri), (line), (pnt)  |
| **sink element type**        | tri, quad, hex, tet, (pyr), (pri), (line), (pnt) | tri, quad, hex, tet, (pyr), (pri), (line), (pnt) | tri, quad, hex, tet, (pyr), (pri), (line), (pnt)  |
| **source attribute**         | element                                          | nodes (on element)                                           | node                                  |
| **sink attribute**           | node or element (centroid)                       | node or element (centroid)                       | node or element (centroid)                        |
| **source attribute type**    | integer or double                                | integer or double                                | integer or double                                 |
| **sink attribute type**      | integer or double                                | double, NOT integer                              | integer or double                                 |
| **interp function**          | linear, log, sinh, all others pass unaltered     | linear, log, sinh, all others pass unaltered     | linear, log, sinh, all others pass unaltered      |
| **tie option**               | tiemin or tiemax                | tiemin or tiemax           | tiemin or tiemax                                  |
| **flag option**              | plus1, nearest, or user value   | plus1, nearest, or user value       | plus1 or user value                               |
| **keepatt option**           | element attribute `el_gtg`          | element attribute `el_gtg`        | node attribute `pt_gtg`                |

<<<<<<< HEAD



=======



>>>>>>> 08773032

## Examples

```
interpolate / map / cmo_sink imt /1,0,0/ cmo_src itetclr
```
For each node in cmo_sink find an enclosing element from mesh
cmo_src. Assign the element's itetclr value to the corresponding
imt attribute of `cmo_sink`. For sink points outside of the source elements, a value 1 greater than itetclr max value is assigned.

```
interpolate / voronoi / cmo_sink itetclr /1,0,0/ cmo_src imt / keepatt
```
For each element centroid in cmo_sink find nearest node in cmo_src. Assign the source node imt value to the corresponding
itetclr attribute of `cmo_sink`. The keepatt option keeps the sink attribute pt_gtg with nearest node values for each element centroid.

```
interpolate / map / cmo_sink Pval /1,0,0/ cmo_src Vval / tiemin, log
```
This command will assign source Vval values to sink Pval for
elements enclosing cmo_sink points. If the sink point is found
within more than one element, the min value of the candidate
elements will be chosen. Since the interpolation function "log" is
named, it will be applied to the source Vval value before being
written to sink attribute Pval.

```
interpolate/ voronoi / cmo_sink imt /1,0,0/ cmo_src imt
```
For each node in cmo_sink, find the closest node in cmo_src.
Assign the imt value from the closest cmo_src node to the imt
attribute of cmo_sink.

```
interpolate/ continuous / cmo_sink xval /1,0,0/ cmo_src Pv
```
For each node in cmo_sink, find a cmo_src element the node is
inside. Interpolate the element node values in Pv on to the sink
point and write to the sink attribute xval.

```
interpolate/ map /cmo_sink imt /1,0,0/ cmo_src itetclr / nearest, imt / keepatt

interpolate/ map /cmo_sink imtreal /1,0,0/ cmo_src itetreal / nearest, imtreal
```

The first call to interpolate will assign itetclr values from source
elements to imt in the sink cmo for points inside the source
elements. Any sink point not inside the source grid will be assigned
the imt value of the nearest source point. Since keepatt is set,
both attributes `pt_gtg` and `el_gtg` will be kept as sink cmo
attributes and hold the node and element numbers for each sink
point.

The second call to interpolate will find the sink attributes `pt_gtg`
and `el_gtg`. The nearest point and enclosing element kdtree searches
will be skipped. This time the element value in attribute itetreal
will be assigned to the sink node attribute imtreal. For points
outside the grid, values from nearest node attribute imtreal will be
used. Note that the **`delatt`** keyword does not have to exist, the
interpolate attributes are always deleted unless the keyword **`keepatt`** is used.

 
 
## Demos


 [Examples: interpolate / voronoi](../description_voronoi.md)  Examples from test/level01/interp_voronoi

 [Examples: interpolate / map](../description_map.md)  Examples from test/level01/interp_map

 [Examples: interpolate / continuous](../description_cont.md)  Examples from test/level01/interp_continuous<|MERGE_RESOLUTION|>--- conflicted
+++ resolved
@@ -27,26 +27,21 @@
 </pre>
 
 
-<<<<<<< HEAD
+
 ## PARAMETER DESCRIPTIONS
+
 
 `intrp_method` defines the method of interpolation used from mesh object cmosrc to mesh object cmosink.
 
 * **`map`** method copies the value from the enclosing source element to sink node or element (centroid). 
 Sink nodes located outside the source elements are tagged with values according to flag options. 
 If undefined, the flag value will be a value 1 greater than the max source attribute values. To copy from a source of type node, use voronoi method.
-=======
-
-
-`intrp_method` defines the method of interpolation used from mesh object cmosrc to mesh object cmosink.
->>>>>>> 08773032
 
 * **`voronoi`** copies the value from the nearest source node to the sink node. By selecting the nearest source points, 
 Voronoi regions are generated around each sink point. The resulting sink point (node or centroid) is given the value of the 
 attribute associated with the Voronoi generating point whose Voronoi cell the sink point lands in. The outside flag options
 do not apply for this method, even if a sink point is outside the source, a nearest node will be found.
 
-<<<<<<< HEAD
 
 * **`continuous`** interpolates values from the enclosing source element nodes to the sink nodes (or centriod of element). 
 The interpolation is the sum of vertice values multiplied by the relative volume of elements formed by the sink point 
@@ -60,41 +55,10 @@
 
 * **`default`** - If source attribute is element type then use `map`. If source attribute is node type then use `continuous`.
 
-=======
-* **`map`** method copies the value from the enclosing source element to sink node or element (centroid). 
-Sink nodes located outside the source elements are tagged with values according to flag options. 
-If undefined, the flag value will be a value 1 greater than the max source attribute values. To copy from a source of type node, use voronoi method.
-
-* **`voronoi`** copies the value from the nearest source node to the sink node. By selecting the nearest source points, 
-Voronoi regions are generated around each sink point. The resulting sink point (node or centroid) is given the value of the 
-attribute associated with the Voronoi generating point whose Voronoi cell the sink point lands in. The outside flag options
-do not apply for this method, even if a sink point is outside the source, a nearest node will be found.
-
-
-* **`continuous`** interpolates values from the enclosing source element nodes to the sink nodes (or centriod of element). 
-The interpolation is the sum of vertice values multiplied by the relative volume of elements formed by the sink point 
-location on or inside the found element. The element is divided into volumes as determined by the sink point location 
-and its relationship to the vertices of the enclosing element. A triangle becomes three triangles each with a vertices 
-on the sink point. A quad becomes four quads.  A tet becomes four tets. The assigned sink point value is the sum of 
-these values divided by the number of element vertices. The interpolation function belonging to the attribute is applied 
-to the vertice values before being summed. See also the `interp_function` option.
-**WARNING** A hex becomes 8 hexs which depends on orthogonal hexs and so is not currently supported. 
-Use hextotet to convert hex elements to tets. 
->>>>>>> 08773032
-
-* **`default`** - If source attribute is element type then use `map`. If source attribute is node type then use `continuous`.
-
-<<<<<<< HEAD
+
 `cmosink`, `attsink` are the sink mesh object name and attribute to write interpolated values to. If the sink attribute is element type, centroids are calculated for each element and these are used for the interpolation methods. 
 
 
-=======
-
-
-`cmosink`, `attsink` are the sink mesh object name and attribute to write interpolated values to. If the sink attribute is element type, centroids are calculated for each element and these are used for the interpolation methods. 
-
-
->>>>>>> 08773032
 `indexed_set` 1,0,0 (start,stride,stop) or pset,get,pset_name or eltset,get,eltset_name are the set of sink nodes or elements to write interpolated values to. 1,0,0 will select all sink nodes or elements. 
 
 
@@ -154,7 +118,6 @@
 unchanged.
 
 
-<<<<<<< HEAD
 ### DEBUG SYNTAX
 <pre>
 <b>cmo/setatt/</b> cmosink / <b>idebug</b> debug_level
@@ -167,12 +130,6 @@
 
 This table indicates the type of attributes that can be used with the interpolation methods. 
 
-=======
-## Table 1
-
-This table indicates the type of attributes that can be used with the interpolation methods. 
-
->>>>>>> 08773032
 | **Method**       | **Sink**     | **Source**   
 | ---------------- | -------------| ------------- 
 | **map**          | node         | element 
@@ -184,11 +141,7 @@
 
  
 
-<<<<<<< HEAD
 ## Table 2 Interpolation Methods and Options
-=======
-## Table 2
->>>>>>> 08773032
 
 This Table shows supported applications for each of the interpolation methods.
 
@@ -209,15 +162,8 @@
 | **flag option**              | plus1, nearest, or user value   | plus1, nearest, or user value       | plus1 or user value                               |
 | **keepatt option**           | element attribute `el_gtg`          | element attribute `el_gtg`        | node attribute `pt_gtg`                |
 
-<<<<<<< HEAD
-
-
-
-=======
-
-
-
->>>>>>> 08773032
+
+
 
 ## Examples
 
